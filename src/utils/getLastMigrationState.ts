import { Sequelize } from "sequelize-typescript";
export default async function getLastMigrationState(sequelize: Sequelize) {
  const [
    lastExecutedMigration,
  ] = await sequelize.query(
    'SELECT name FROM "SequelizeMeta" ORDER BY name desc limit 1',
    { type: "SELECT" }
  );

  const lastRevision: number =
    lastExecutedMigration !== undefined
<<<<<<< HEAD
      ? +lastExecutedMigration["name"].split("-")[0]
=======
      ? parseInt(lastExecutedMigration["name"].split("-")[0])
>>>>>>> 9a53aec5
      : -1;

  const [
    lastMigration,
  ] = await sequelize.query(
    `SELECT state FROM "SequelizeMetaMigrations" where revision = '${lastRevision}'`,
    { type: "SELECT" }
  );
  if(lastMigration)
    return typeof lastMigration["state"] === 'string' ? JSON.parse(lastMigration["state"]) : lastMigration["state"];
  return undefined;
}<|MERGE_RESOLUTION|>--- conflicted
+++ resolved
@@ -1,28 +1,22 @@
 import { Sequelize } from "sequelize-typescript";
 export default async function getLastMigrationState(sequelize: Sequelize) {
-  const [
-    lastExecutedMigration,
-  ] = await sequelize.query(
+  const [lastExecutedMigration] = await sequelize.query(
     'SELECT name FROM "SequelizeMeta" ORDER BY name desc limit 1',
     { type: "SELECT" }
   );
 
   const lastRevision: number =
     lastExecutedMigration !== undefined
-<<<<<<< HEAD
-      ? +lastExecutedMigration["name"].split("-")[0]
-=======
       ? parseInt(lastExecutedMigration["name"].split("-")[0])
->>>>>>> 9a53aec5
       : -1;
 
-  const [
-    lastMigration,
-  ] = await sequelize.query(
+  const [lastMigration] = await sequelize.query(
     `SELECT state FROM "SequelizeMetaMigrations" where revision = '${lastRevision}'`,
     { type: "SELECT" }
   );
-  if(lastMigration)
-    return typeof lastMigration["state"] === 'string' ? JSON.parse(lastMigration["state"]) : lastMigration["state"];
+  if (lastMigration)
+    return typeof lastMigration["state"] === "string"
+      ? JSON.parse(lastMigration["state"])
+      : lastMigration["state"];
   return undefined;
 }